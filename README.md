# Network Diffusion - spreading models in multilayer networks

[![License: GPL](https://img.shields.io/github/license/anty-filidor/network_diffusion)](https://www.gnu.org/licenses/gpl-3.0.html)
[![DOI](https://zenodo.org/badge/DOI/10.5281/zenodo.4592269.svg)](https://doi.org/10.5281/zenodo.4592269)

[![PyPI version](https://badge.fury.io/py/network-diffusion.svg)](https://badge.fury.io/py/network-diffusion)

![Tests](https://github.com/anty-filidor/network_diffusion/actions/workflows/tests.yml/badge.svg)
![Builds](https://github.com/anty-filidor/network_diffusion/actions/workflows/package-build.yml/badge.svg)
[![Docs](https://readthedocs.org/projects/network-diffusion/badge/?version=latest)](https://network-diffusion.readthedocs.io/en/latest)
[![codecov](https://codecov.io/gh/anty-filidor/network_diffusion/branch/package-simplification/graph/badge.svg?token=LF52GAD73F)](https://codecov.io/gh/anty-filidor/network_diffusion)
[![FOSSA Status](https://app.fossa.com/api/projects/git%2Bgithub.com%2Fanty-filidor%2Fnetwork_diffusion.svg?type=shield)](https://app.fossa.com/projects/git%2Bgithub.com%2Fanty-filidor%2Fnetwork_diffusion?ref=badge_shield)

Network Diffusion is a library that allows to design and run diffusion
phenomena processes in networks. The package has been built based on
[NetworkX](https://networkx.github.io) and is fully compatible. With Network
Diffusion, the user can work with multi- and single-layer networks, define
propagation models from scratch, use predefined ones, and perform simulations.

Documentation and tutorials are available
[here](https://network-diffusion.readthedocs.io/en/latest/).

Please cite as:

```
@INPROCEEDINGS{czuba2022networkdiffusion,
    author={Czuba, Micha\l{} and Br\'{o}dka, Piotr},
    booktitle={2022 IEEE 9th International Conference on Data Science and Advanced Analytics (DSAA)},
    title={Simulating Spreading of Multiple Interacting Processes in Complex Networks},
    year={2022},
    month={oct},
    volume={},
    number={},
    pages={1-10},
    publisher={IEEE},
    address={Shenzhen, China},
    doi={10.1109/DSAA54385.2022.10032425},
}
```

**To install package run this command: `pip install network_diffusion`**

<<<<<<< HEAD
**To recreate development environment run `source requirements/init.sh`**
=======
## New features incoming!

Current board with issues and state of the progress torwards implementing new
functionalities is here:
https://github.com/users/anty-filidor/projects/6/views/1
>>>>>>> d722a08e
<|MERGE_RESOLUTION|>--- conflicted
+++ resolved
@@ -40,12 +40,10 @@
 
 **To install package run this command: `pip install network_diffusion`**
 
-<<<<<<< HEAD
 **To recreate development environment run `source requirements/init.sh`**
-=======
+
 ## New features incoming!
 
 Current board with issues and state of the progress torwards implementing new
 functionalities is here:
-https://github.com/users/anty-filidor/projects/6/views/1
->>>>>>> d722a08e
+https://github.com/users/anty-filidor/projects/6/views/1